/*
 * Copyright 2016 47 Degrees, LLC. <http://www.47deg.com>
 *
 * Licensed under the Apache License, Version 2.0 (the "License");
 * you may not use this file except in compliance with the License.
 * You may obtain a copy of the License at
 *
 *     http://www.apache.org/licenses/LICENSE-2.0
 *
 * Unless required by applicable law or agreed to in writing, software
 * distributed under the License is distributed on an "AS IS" BASIS,
 * WITHOUT WARRANTIES OR CONDITIONS OF ANY KIND, either express or implied.
 * See the License for the specific language governing permissions and
 * limitations under the License.
 */

package fetch

import cats.{Eval, Id}
import cats.{MonadError}

/**
  * A cache that stores its elements in memory.
  */
case class InMemoryCache(state: Map[DataSourceIdentity, Any])
    extends DataSourceCache {
  override def get(k: DataSourceIdentity): Option[Any] =
    state.get(k)

  override def update[A](k: DataSourceIdentity, v: A): InMemoryCache =
    copy(state = state.updated(k, v))
}

object InMemoryCache {
  def empty: InMemoryCache = InMemoryCache(Map.empty[DataSourceIdentity, Any])

  def apply(results: (DataSourceIdentity, Any)*): InMemoryCache =
    InMemoryCache(
        results.foldLeft(Map.empty[DataSourceIdentity, Any])({
      case (c, (k, v)) => c.updated(k, v)
    }))
}

object implicits {
<<<<<<< HEAD
  implicit val evalMonadError: MonadError[Eval, Throwable] = new MonadError[Eval, Throwable] {
    override def pure[A](x: A): Eval[A] = Eval.now(x)
=======
  val evalMonadError: MonadError[Eval, Throwable] =
    new MonadError[Eval, Throwable] {
      override def pure[A](x: A): Eval[A] = Eval.now(x)
>>>>>>> d99f57a2

      override def map[A, B](fa: Eval[A])(f: A ⇒ B): Eval[B] = fa.map(f)

      override def flatMap[A, B](fa: Eval[A])(ff: A => Eval[B]): Eval[B] =
        fa.flatMap(ff)

      override def raiseError[A](e: Throwable): Eval[A] =
        Eval.later({ throw e })

<<<<<<< HEAD
    override def handleErrorWith[A](fa: Eval[A])(f: Throwable ⇒ Eval[A]): Eval[A] = Eval.later({
      try {
        fa.value
      } catch {
        case e: Throwable => f(e).value
      }
    })
  }
=======
      override def handleErrorWith[A](fa: Eval[A])(
          f: Throwable ⇒ Eval[A]): Eval[A] =
        Eval.now({
          try {
            fa.value
          } catch {
            case e: Throwable => f(e).value
          }
        })
    }
>>>>>>> d99f57a2

  implicit val idMonadError: MonadError[Id, Throwable] = new MonadError[Id, Throwable] {
    override def pure[A](x: A): Id[A] = x

    override def map[A, B](fa: Id[A])(f: A ⇒ B): Id[B] = f(fa)

    override def flatMap[A, B](fa: Id[A])(ff: A => Id[B]): Id[B] = ff(fa)

    override def raiseError[A](e: Throwable): Id[A] = throw e

    override def handleErrorWith[A](fa: Id[A])(f: Throwable ⇒ Id[A]): Id[A] =
      try {
        fa
      } catch {
        case e: Throwable => f(e)
      }
  }
}<|MERGE_RESOLUTION|>--- conflicted
+++ resolved
@@ -22,8 +22,7 @@
 /**
   * A cache that stores its elements in memory.
   */
-case class InMemoryCache(state: Map[DataSourceIdentity, Any])
-    extends DataSourceCache {
+case class InMemoryCache(state: Map[DataSourceIdentity, Any]) extends DataSourceCache {
   override def get(k: DataSourceIdentity): Option[Any] =
     state.get(k)
 
@@ -42,44 +41,26 @@
 }
 
 object implicits {
-<<<<<<< HEAD
   implicit val evalMonadError: MonadError[Eval, Throwable] = new MonadError[Eval, Throwable] {
     override def pure[A](x: A): Eval[A] = Eval.now(x)
-=======
-  val evalMonadError: MonadError[Eval, Throwable] =
-    new MonadError[Eval, Throwable] {
-      override def pure[A](x: A): Eval[A] = Eval.now(x)
->>>>>>> d99f57a2
 
-      override def map[A, B](fa: Eval[A])(f: A ⇒ B): Eval[B] = fa.map(f)
+    override def map[A, B](fa: Eval[A])(f: A ⇒ B): Eval[B] = fa.map(f)
 
-      override def flatMap[A, B](fa: Eval[A])(ff: A => Eval[B]): Eval[B] =
-        fa.flatMap(ff)
+    override def flatMap[A, B](fa: Eval[A])(ff: A => Eval[B]): Eval[B] =
+      fa.flatMap(ff)
 
-      override def raiseError[A](e: Throwable): Eval[A] =
-        Eval.later({ throw e })
+    override def raiseError[A](e: Throwable): Eval[A] =
+      Eval.later({ throw e })
 
-<<<<<<< HEAD
-    override def handleErrorWith[A](fa: Eval[A])(f: Throwable ⇒ Eval[A]): Eval[A] = Eval.later({
-      try {
-        fa.value
-      } catch {
-        case e: Throwable => f(e).value
-      }
-    })
+    override def handleErrorWith[A](fa: Eval[A])(f: Throwable ⇒ Eval[A]): Eval[A] =
+      Eval.later({
+        try {
+          fa.value
+        } catch {
+          case e: Throwable => f(e).value
+        }
+      })
   }
-=======
-      override def handleErrorWith[A](fa: Eval[A])(
-          f: Throwable ⇒ Eval[A]): Eval[A] =
-        Eval.now({
-          try {
-            fa.value
-          } catch {
-            case e: Throwable => f(e).value
-          }
-        })
-    }
->>>>>>> d99f57a2
 
   implicit val idMonadError: MonadError[Id, Throwable] = new MonadError[Id, Throwable] {
     override def pure[A](x: A): Id[A] = x
